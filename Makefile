--- conflicted
+++ resolved
@@ -47,11 +47,8 @@
 #
 test: 
 	go test -v github.com/gravitational/teleport/lib/... -cover
-<<<<<<< HEAD
 	go test -v github.com/gravitational/teleport/tool/teleport... -cover
-=======
 	go test -v github.com/gravitational/teleport/tool/tsh -cover
->>>>>>> 07c0ca47
 
 
 test-with-etcd: install
